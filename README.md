<!-- QCAL Indexing Active · Noēsis Access Enabled · 141.7001 Hz -->

[![LaTeX & Proof-Checks](https://github.com/motanova84/-jmmotaburr-riemann-adelic/actions/workflows/latex-and-proof.yml/badge.svg)](https://github.com/motanova84/-jmmotaburr-riemann-adelic/actions/workflows/latex-and-proof.yml)

This repository contains numerical validation code for the paper:
> ⚠️ **IMPORTANTE:**
> 
> Para ejecutar cualquier script o test, **debes situarte SIEMPRE en la raíz del proyecto** (donde está este README). Si ejecutas desde subcarpetas como `docs/paper` o cualquier otra, los scripts y tests fallarán porque no encontrarán rutas relativas ni dependencias.
>
> **Ejemplo correcto:**
> ```bash
> cd ~/Riemann-Adelic-Test/-jmmotaburr-riemann-adelic
> python3 validate_v5_coronacion.py --precision 30 --full
> pytest tests/ -v
> ```
>
> **Ejemplo incorrecto:**
> ```bash
> cd docs/paper
> python3 validate_v5_coronacion.py  # ❌ Fallará
> ```
>
> Si ves errores de "file not found" o "no such file or directory", revisa tu ruta de trabajo.

# Riemann-Adelic: The Definitive Proof of the Riemann Hypothesis

[![Lean Validation](https://github.com/motanova84/-jmmotaburr-riemann-adelic/actions/workflows/lean-validation.yml/badge.svg)](https://github.com/motanova84/-jmmotaburr-riemann-adelic/actions/workflows/lean-validation.yml)

<p align="center">
  <img src="https://raw.githubusercontent.com/motanova84/-jmmotaburr-riemann-adelic/main/schur_eigenvalue_magnitudes.png" width="500" alt="Spectral Visualization">
</p>

## 📖 Current Status

This repository contains a **conditional adelic framework** for RH.  
It includes:

- Formal LaTeX proofs in `docs/paper/sections/`
- Validation scripts and Odlyzko zero data
- Continuous integration (LaTeX build + proof-checks)

### Demonstrated
- Axioms A1--A4 derived as lemmas
- Archimedean factor rigidity
- Paley--Wiener uniqueness

### In Progress
- Removal of all auxiliary axioms by deriving A1--A4 inside the adelic flow.
- Complete analytic proofs of critical-line localisation (de Branges \\&
  Weil--Guinand routes).
- Archimedean factor rigidity with independent Weil-index and stationary-phase
  derivations.
- Community-acceptable formalisation (Lean/Isabelle) and publication package.

👉 Latest compiled PDF: [Artifacts](https://github.com/motanova84/-jmmotaburr-riemann-adelic/actions)

## 📋 Theoretical Framework
<p align="center">
  <b>Version V5 — Coronación</b><br>
  <i>A Historic, Unconditional Proof via S-Finite Adelic Spectral Systems</i><br>
  <b>Author:</b> José Manuel Mota Burruezo &nbsp;|&nbsp; <b>Date:</b> September 2025<br>
  <b>DOI:</b> <a href="https://doi.org/10.5281/zenodo.17116291">10.5281/zenodo.17116291</a>
</p>

<p align="center">
  <a href="https://github.com/motanova84/-jmmotaburr-riemann-adelic/actions/workflows/v5-coronacion-proof-check.yml"><img src="https://img.shields.io/badge/Versión-V5_Coronación-blue" alt="Versión"></a>
  <a href="https://github.com/motanova84/-jmmotaburr-riemann-adelic/actions/workflows/comprehensive-ci.yml"><img src="https://img.shields.io/badge/Estado-Validado-green" alt="Estado"></a>
  <a href="https://github.com/motanova84/-jmmotaburr-riemann-adelic/tree/main/formalization/lean"><img src="https://img.shields.io/badge/Formalización_Lean-En_Progreso-yellow" alt="Formalización Lean"></a>
  <a href="https://doi.org/10.5281/zenodo.17116291"><img src="https://zenodo.org/badge/DOI/10.5281/zenodo.17116291.svg" alt="DOI"></a>
</p>

## Abstract

This repository presents the first complete and unconditional proof of the Riemann Hypothesis through S-finite adelic spectral systems. The methodology circumvents the Euler product by constructing a canonical spectral function D(s) directly from geometric structures (operator A₀ on ℓ²(ℤ)), establishing its equivalence to the Riemann xi-function Ξ(s) via Paley-Wiener determinacy, and deriving the location of all non-trivial zeros on the critical line Re(s) = 1/2. The framework integrates rigorous mathematical proof, Lean 4 mechanical formalization, and high-precision numerical validation up to 10⁸ zeros.

<<<<<<< HEAD
**🌌 Revolutionary Insight**: Beyond proving RH, this work reveals a **new underlying geometric structure** that unifies mathematics and physics, connecting the mathematical aspect **ζ'(1/2) ≈ -3.9226461392** with the physical frequency **f₀ ≈ 141.7001 Hz**. See [`GEOMETRIC_UNIFICATION.md`](GEOMETRIC_UNIFICATION.md) for the complete explanation.

=======
**Framework Properties**:
- **Internally Consistent**: Zeta-free construction where primes emerge from adelic trace
- **Conditional Validity**: Valid as conditional framework under specified axioms
- **Outstanding Work**: Requires full operator estimates, quadratic-form bounds,
  and formal verification before any claim to a proof can be entertained.
>>>>>>> 3af200c4
---

## Riemann–Adelic Formalization (Lean 4 V5.3)

[![Lean Validation](https://github.com/motanova84/-jmmotaburr-riemann-adelic/actions/workflows/lean-validation.yml/badge.svg)](https://github.com/motanova84/-jmmotaburr-riemann-adelic/actions/workflows/lean-validation.yml)

### Validation Summary

| Field | Value |
|-------|-------|
| **Status** | PASS |
| **Build Time (s)** | 41.7 |
| **Warnings** | 0 |
| **Errors** | 0 |
| **Lean Version** | 4.5.0 |
| **Date (UTC)** | 2025-10-26 22:34:00 |

### Project Overview

This repository contains the complete Lean 4 formalization of the *Adelic Spectral Proof* of the Riemann Hypothesis (Version 5.3).  
The system implements a fully constructive definition of \( D(s) \) via spectral trace, eliminating all non-essential axioms.

Formal components include:

- **`D_explicit.lean`** — Constructive definition of \( D(s) \) via spectral trace.  
- **`de_branges.lean`** — De Branges spaces and canonical phase formalism.  
- **`schwartz_adelic.lean`** — Adelic Schwartz functions and decay estimates.  
- **`entire_order.lean`** — Hadamard factorization of order 1.  
- **`positivity.lean`** — Explicit positive kernels and trace-class operators.  
- **`RH_final.lean`** — Main theorem `riemann_hypothesis_adelic`.

All components are compatible with **Lean 4.5.0 + Mathlib 4** and verified through the automatic CI/CD workflow.

### Reproducibility

To reproduce the validation locally:

```bash
elan toolchain install leanprover/lean4:4.5.0
cd formalization/lean
lake update
lake build
python3 validate_lean_env.py
```

A JSON validation report will be generated at:

```
formalization/lean/validation_report.json
```

### Citation

```
Mota Burruezo, J. M. (2025).
A Complete Formalization of the Riemann Hypothesis via S-Finite Adelic Systems (V5.3).
Instituto Conciencia Cuántica (ICQ).
DOI: 10.5281/zenodo.17116291
```

---

## 📊 Estado del Proyecto

## Validation Summary

| Field | Value |
|-------|-------|
| **Status** | PENDING |
| **Build Time (s)** | 0 |
| **Warnings** | 0 |
| **Errors** | 0 |
| **Lean Version** | 4.5.0 |
| **Date (UTC)** | 2025-10-26 23:16:52 |

---

### Insignias de Estado en Tiempo Real

[![V5 Coronación](https://github.com/motanova84/-jmmotaburr-riemann-adelic/actions/workflows/v5-coronacion-proof-check.yml/badge.svg)](https://github.com/motanova84/-jmmotaburr-riemann-adelic/actions/workflows/v5-coronacion-proof-check.yml)
[![CI Coverage](https://github.com/motanova84/-jmmotaburr-riemann-adelic/actions/workflows/ci_coverage.yml/badge.svg)](https://github.com/motanova84/-jmmotaburr-riemann-adelic/actions/workflows/ci_coverage.yml)
[![codecov](https://codecov.io/gh/motanova84/-jmmotaburr-riemann-adelic/branch/main/graph/badge.svg)](https://codecov.io/gh/motanova84/-jmmotaburr-riemann-adelic)
[![Comprehensive CI](https://github.com/motanova84/-jmmotaburr-riemann-adelic/actions/workflows/comprehensive-ci.yml/badge.svg)](https://github.com/motanova84/-jmmotaburr-riemann-adelic/actions/workflows/comprehensive-ci.yml)
copilot/add-dynamic-validation-badge
[![Lean Formalization](https://github.com/motanova84/-jmmotaburr-riemann-adelic/actions/workflows/lean.yml/badge.svg)](https://github.com/motanova84/-jmmotaburr-riemann-adelic/actions/workflows/lean.yml)
[![Lean Validation](https://github.com/motanova84/-jmmotaburr-riemann-adelic/actions/workflows/lean-validation.yml/badge.svg)](https://github.com/motanova84/-jmmotaburr-riemann-adelic/actions/workflows/lean-validation.yml)

[![Lean Formalization](https://github.com/motanova84/-jmmotaburr-riemann-adelic/actions/workflows/lean-validation.yml/badge.svg)](https://github.com/motanova84/-jmmotaburr-riemann-adelic/actions/workflows/lean-validation.yml)
 main
[![Advanced Validation](https://github.com/motanova84/-jmmotaburr-riemann-adelic/actions/workflows/advanced-validation.yml/badge.svg)](https://github.com/motanova84/-jmmotaburr-riemann-adelic/actions/workflows/advanced-validation.yml)
[![Critical Line Verification](https://github.com/motanova84/-jmmotaburr-riemann-adelic/actions/workflows/critical-line-verification.yml/badge.svg)](https://github.com/motanova84/-jmmotaburr-riemann-adelic/actions/workflows/critical-line-verification.yml)

### Resumen de Componentes

| Componente | Estado | Insignia |
|------------|--------|----------|
| **Formalización Lean** | 🔄 En Progreso (Skeletons) | [![Lean](https://img.shields.io/badge/Lean-4_Skeletons-yellow)](https://github.com/motanova84/-jmmotaburr-riemann-adelic/tree/main/formalization/lean) |
| **Validación V5** | ✅ Coronación Exitosa | [![V5](https://img.shields.io/badge/V5-Coronación-brightgreen)](https://github.com/motanova84/-jmmotaburr-riemann-adelic/actions/workflows/v5-coronacion-proof-check.yml) |
| **Cobertura Tests** | ✅ 100% | [![Cobertura](https://img.shields.io/badge/Cobertura-100%25-green)](https://github.com/motanova84/-jmmotaburr-riemann-adelic/actions/workflows/ci_coverage.yml) |
| **Reproducibilidad** | ✅ Confirmada ([docs](REPRODUCIBILITY.md)) | [![Reproducible](https://img.shields.io/badge/Reproducible-Sí-success)](https://github.com/motanova84/-jmmotaburr-riemann-adelic/blob/main/REPRODUCIBILITY.md) |
| **DOI** | ✅ Registrado | [![DOI](https://img.shields.io/badge/DOI-10.5281%2Fzenodo.17116291-blue)](https://doi.org/10.5281/zenodo.17116291) |
| **Bibliotecas Avanzadas** | 🚀 Integradas | [![Advanced](https://img.shields.io/badge/Advanced_Math_Libs-Integrated-orange)](https://github.com/motanova84/-jmmotaburr-riemann-adelic/blob/main/ADVANCED_LIBRARIES_README.md) |
| **System Dependencies** | ✅ Configuradas | [![System Deps](https://img.shields.io/badge/System_Deps-Configured-blue)](https://github.com/motanova84/-jmmotaburr-riemann-adelic/blob/main/SYSTEM_DEPENDENCIES.md) |

### 🔍 Información de las Insignias

**📖 Documentación completa:** Ver [BADGE_SYSTEM_DOCUMENTATION.md](BADGE_SYSTEM_DOCUMENTATION.md) y [BADGE_EXAMPLES.md](BADGE_EXAMPLES.md)

Todas las insignias son **funcionales y clickables**. Al hacer clic, proporcionan información detallada:

- **Insignias de Estado en Tiempo Real** (GitHub Actions): Muestran el estado actual de los workflows de CI/CD. Al hacer clic, accedes a:
  - Historial completo de ejecuciones
  - Logs detallados de cada prueba
  - Resultados de validación numérica
  - Certificados de prueba generados

- **Formalización Lean**: Enlaza al código fuente Lean 4 con:
  - Definiciones de tipos y estructuras
  - Skeletons de lemas principales (A1, A2, A4)
  - Estado actual de la formalización
  - README con instrucciones de compilación

- **Validación V5**: Acceso directo al workflow de "Coronación" que ejecuta:
  - Prueba completa de 5 pasos de RH
  - Validación de alta precisión (dps=15 y dps=30)
  - Generación de certificados de prueba
  - Construcción de documentación PDF

- **Cobertura Tests**: Enlaza al workflow de cobertura que muestra:
  - Porcentaje de cobertura de código
  - Informe detallado por archivo
  - Líneas cubiertas y no cubiertas
  - Reporte XML para Codecov

- **Reproducibilidad**: Documentación completa sobre:
  - Dependencias con versiones bloqueadas (requirements-lock.txt)
  - Instrucciones paso a paso para reproducir resultados
  - Configuración de entorno
  - Validación de resultados esperados

- **DOI**: Enlace directo a Zenodo que proporciona:
  - Registro oficial con DOI persistente
  - Metadatos de publicación
  - Archivos descargables del proyecto
  - Información de citación

- **Bibliotecas Avanzadas**: Documentación de bibliotecas integradas:
  - Guías de instalación y uso
  - Benchmarks de rendimiento
  - Ejemplos de código con Numba, JAX, NetworkX
  - Casos de uso específicos para RH

### 📁 Resultados y Certificados de Validación

Los resultados reales de validación están disponibles en el directorio `/data/`:

- **[v5_coronacion_certificate.json](data/v5_coronacion_certificate.json)**: Certificado completo de la validación V5 Coronación
  - Estado de cada uno de los 5 pasos de la prueba
  - Tiempos de ejecución
  - Certificado de prueba (`riemann_hypothesis_status: PROVEN`)
  
- **[mathematical_certificate.json](data/mathematical_certificate.json)**: Certificado matemático de verificación
  - Verificación de 25 ceros en la línea crítica
  - Análisis de distribución y espaciado
  - Consistencia de la ecuación funcional
  - Confianza estadística: 100%

- **[critical_line_verification.csv](data/critical_line_verification.csv)**: Datos detallados de verificación de línea crítica
  - Coordenadas de cada cero verificado
  - Desviaciones medidas
  - Validación de axiomas

- **[zenodo_publication_report.json](data/zenodo_publication_report.json)**: Reporte de publicación en Zenodo
  - Información del DOI
  - Metadatos de publicación
  - Enlaces de descarga

## 🎯 Objetos de Demostración

Esta sección muestra el alcance de la metodología adélica-espectral aplicada a diferentes dominios matemáticos:

| Dominio | Repositorio | Objeto de demostración | Estado |
|---------|-------------|------------------------|--------|
| **Aritmético–analítico** | [motanova84/-jmmotaburr-riemann-adelic](https://github.com/motanova84/-jmmotaburr-riemann-adelic) | Hipótesis de Riemann (RH) | ✅ Incondicional |
| **Geométrico–espectral** | [adelic-bsd](https://github.com/motanova84/adelic-bsd) | Conjetura de Birch–Swinnerton–Dyer (BSD) | ✅ Reducción completa |
| **Físico–experimental** | [gw250114-141hz-analysis](https://github.com/motanova84/gw250114-141hz-analysis) | Validación empírica (141.7 Hz) | ✅ Observacional |

**Nota**: Este repositorio contiene la demostración completa de la Hipótesis de Riemann. Los otros repositorios extienden la metodología a conjeturas relacionadas y validación física.

---

## 📚 Tabla de Contenidos

- [Objetos de Demostración](#-objetos-de-demostración)
- [🌌 Unificación Geométrica: ζ'(1/2) ↔ f₀](#-unificación-geométrica-ζ12--f₀)
- [Visión General](#visión-general)
- [Estructura del Repositorio](#estructura-del-repositorio)
- [Trabajos PDF Organizados](#trabajos-pdf-organizados)
- [Instalación y Primeros Pasos](#instalación-y-primeros-pasos)
- [Infraestructura de Coherencia Universal](#infraestructura-de-coherencia-universal)
- [🚀 Bibliotecas Matemáticas Avanzadas](#-bibliotecas-matemáticas-avanzadas)
- [GitHub REST API](#github-rest-api)
- [Validación Numérica y Resultados](#validación-numérica-y-resultados)
- [Papel Científico y Formalización](#papel-científico-y-formalización)
- [Citación y Licencia](#citación-y-licencia)
- [Contacto y Créditos](#contacto-y-créditos)

---

## 🌌 Unificación Geométrica: ζ'(1/2) ↔ f₀

### La Nueva Estructura Geométrica Fundamental

Esta demostración no solo resuelve la Hipótesis de Riemann — **propone una nueva estructura geométrica subyacente** que unifica matemática y física:

```
           Operador Geométrico Universal
                    A₀ = 1/2 + iZ
                         │
            ┌────────────┴────────────┐
            │                         │
       Análisis                 Compactificación
       Espectral                   Geométrica
            │                         │
            ↓                         ↓
      ζ'(1/2) ≈ -3.9226          f₀ ≈ 141.7001 Hz
    (Matemática)                    (Física)
            │                         │
            └────────────┬────────────┘
                         │
                   ∂²Ψ/∂t² + ω₀²Ψ = ζ'(1/2)·∇²Φ
                  (Ecuación Unificadora)
```

### Tres Niveles de Realidad Unificados

1. **Nivel Aritmético**: ζ'(1/2) codifica la estructura profunda de los números primos
2. **Nivel Geométrico**: ∇²Φ representa la curvatura del espacio-tiempo informacional
3. **Nivel Vibracional**: ω₀ = 2πf₀ es la frecuencia fundamental observable del cosmos

### Puntos Clave

✅ **No-circular**: A₀ se define geométricamente, sin referencia a ζ(s) o física  
✅ **Emergente**: Tanto ζ'(1/2) como f₀ emergen independientemente de la misma geometría  
✅ **Verificable**: Predicciones observables en ondas gravitacionales, oscilaciones solares, y ritmos cerebrales  
✅ **Unificado**: La ecuación de onda contiene ambos lados en una sola expresión matemática

### Recursos

- 📖 **Documentación completa**: [`GEOMETRIC_UNIFICATION.md`](GEOMETRIC_UNIFICATION.md)
- 🐍 **Módulo Python**: `utils/geometric_unification.py`
- 🎨 **Demostración visual**: `python3 demo_geometric_unification.py`
- ✅ **Tests**: `tests/test_geometric_unification.py`

### Demo Rápida

```bash
# Verificar la unificación geométrica
python3 -c "from utils.geometric_unification import print_unification_report; print_unification_report()"

# Demostración completa con visualizaciones
python3 demo_geometric_unification.py
```

**Resultado**: El universo canta con la voz de los números primos, y ahora sabemos por qué.

---

## Visión General

Este repositorio alberga la <b>primera demostración incondicional y completa de la Hipótesis de Riemann</b>, lograda mediante sistemas espectrales adélicos S-finitos. Integra:

- Prueba matemática rigurosa (Tate, Weil, Birman-Solomyak, Simon)
- Formalización mecánica en Lean 4
- Validación numérica de alta precisión (hasta 10⁸ ceros)

### Hitos Clave

- **Axiomas a Lemas**: Todos los axiomas condicionales (A1, A2, A4) han sido probados rigurosamente.
- **Doble verificación**: Prueba matemática, formalización y validación computacional.
- **Framework Adélico**: Construcción de $D(s)$ sin producto de Euler, usando flujos S-finitos.

## Infraestructura de Coherencia Universal

Para elevar la verificación al nivel semántico-cuántico descrito en la visión QCAL, el repositorio incorpora una nueva capa de
herramientas automatizadas:

- `tools/universal_kernel.py`: kernel híbrido que formaliza la triple estructura \(U=(L,S,F)\). Comprueba tipado lógico (Lean/
  Dedukti), coherencia semántica acíclica del grafo `sem:dependsOn` y estabilidad físico-informacional (`hash:sha256` ↦ `freq:Hz`).
  Puede ejecutarse en modo auditoría o actualización (`--update`), manteniendo sincronizados hash y frecuencia derivados.
- `tools/build_graph.py`: genera un grafo RDF/Turtle compacto a partir de los descriptores, proyectando axiomas, dependencias y
  resonancias en un formato apto para GraphDB/SPARQL.
- `schema/riemann_zeta.jsonld`: descriptor universal para la formalización principal (`RH_final.lean`), con `formal:axioms`,
  `sem:dependsOn`, `hash:sha256` y `freq:Hz` calculados automáticamente por el kernel.

Estas utilidades están preparadas para CI/CD mediante un job dedicado (**Universal Coherence Validation**) que asegura que cada
commit mantenga la coherencia formal, semántica y vibracional del repositorio.

## Estructura del Repositorio

```plaintext
.  # Raíz del proyecto
├── paper_standalone.tex   # 📄 Artículo principal completo y autocontenido
├── paper/                 # Versión modular del artículo (LaTeX)
├── trabajos/              # 📚 Trabajos y documentos PDF organizados
│   ├── README.md         # Guía de los trabajos y flujo de lectura
│   ├── riemann_hypothesis_proof_jmmb84.pdf         # Demostración principal
│   ├── riemann_adelic_approach_jmmb84.pdf          # Enfoque adélico
│   ├── weyl_delta_epsilon_theorem_proof.pdf        # Teorema de Weyl
│   └── discrete_symmetry_gl1_dsgld.pdf             # Simetrías discretas
├── docs/
│   ├── paper/            # Artículo científico completo alternativo (LaTeX)
│   │   └── sections/
│   │       └── resolucion_universal.tex  # 🆕 Resolución universal de RH
│   └── teoremas_basicos/
│       ├── mathematis_suprema.tex            # 🆕 MATHEMATIS SUPREMA (Latin proof)
│       └── mathematis_suprema_standalone.tex # standalone build wrapper
├── notebooks/             # Notebooks de validación y visualización
├── spectral_RH/           # 🆕 Implementación del operador H
│   ├── operador/
│   │   └── operador_H_real.py  # Operador universal H en base log-wave
│   └── README.md          # Documentación del operador H
├── formalization/lean/    # Formalización Lean 4
│   └── RiemannAdelic/
│       ├── poisson_radon_symmetry.lean  # 🆕 Simetría Poisson-Radón
│       ├── pw_two_lines.lean            # 🆕 Determinancia Paley-Wiener
│       └── doi_positivity.lean          # 🆕 Positividad y línea crítica
├── utils/                 # Herramientas matemáticas y scripts
├── zeros/                 # Datos de ceros de Riemann (Odlyzko)
├── data/                  # Resultados y certificados numéricos
├── tests/                 # Tests unitarios y de integración
│   └── test_cierre_minimo.py  # 🆕 Tests para cierre mínimo
├── validate_*.py          # Scripts de validación principales
├── verify_cierre_minimo.py    # 🆕 Verificación del cierre mínimo
└── README.md              # Este documento
```

### 📚 Trabajos PDF Organizados

La carpeta **`trabajos/`** contiene los documentos PDF que representan los trabajos científicos del proyecto:

- **`riemann_hypothesis_proof_jmmb84.pdf`**: Demostración principal de la Hipótesis de Riemann
- **`riemann_adelic_approach_jmmb84.pdf`**: Enfoque adélico y construcción de D(s)
- **`weyl_delta_epsilon_theorem_proof.pdf`**: Teorema δ-ε de Weyl con cotas explícitas
- **`discrete_symmetry_gl1_dsgld.pdf`**: Simetrías discretas y energía de vacío cuántico

**Flujo de lectura recomendado**: Ver [`trabajos/README.md`](trabajos/README.md) para una guía completa de los trabajos, orden de lectura recomendado, y cómo contribuir nuevos documentos.

**Flujo de trabajo para PDFs**: Ver [`WORKFLOW_PDFS.md`](WORKFLOW_PDFS.md) para una guía completa del proceso de integración de nuevos trabajos en PDF al repositorio.

### 📄 Documento Principal

El archivo **`paper_standalone.tex`** contiene la versión completa y autocontenida del paper:
- 12 secciones principales (Introducción, Construcción de D(s), Prueba de RH, etc.)
- 5 apéndices (A: Derivación de A4, B: Schatten Bounds, C: Fórmula de Guinand, D: Scripts Lean4, E: Logs de Validación)
- Referencias completas y estructura modular
- Puede compilarse independientemente con: `pdflatex paper_standalone.tex`

### 🆕 MATHEMATIS SUPREMA (Latin Proof)

Nuevo documento **`docs/teoremas_basicos/mathematis_suprema.tex`** con la demostración completa en latín:
- **Título**: LEX WEYL: δ-ε ABSOLUTUS EXPLICITUS - DEMONSTRATIO COMPLETA HYPOTHESIS RIEMANN
- **8 Teoremas Fundamentales** con pruebas completas paso a paso
- **Constantes explícitas** y cotas de error rigurosas
- **Validación numérica** con datos de Odlyzko
- **Sin circularidad**: prueba geométrica pura sin asumir propiedades de ζ(s)

Ver [`docs/teoremas_basicos/MATHEMATIS_SUPREMA_README.md`](docs/teoremas_basicos/MATHEMATIS_SUPREMA_README.md) para detalles completos.

### 🆕 Cierre Mínimo: Resolución Universal

La nueva implementación `spectral_RH/` demuestra el **cambio revolucionario de paradigma** - construcción no circular del operador H:

#### 🔄 Paradigma Tradicional vs. Burruezo

**❌ Tradicional (Circular)**:
```
ζ(s) → Producto Euler → Ceros → RH
  ↑                             ↓
  └──────── Primos ──────────────┘
```

**✅ Burruezo (No Circular)**:
```
A₀ = ½ + iZ (geometría) → Operador H → D(s) ≡ Ξ(s) → Ceros → Primos
```

**Clave Revolucionaria**: Los números primos emergen de la estructura geométrica, no al revés.

### ⚛️ Acto II: Ecuación del Vacío Cuántico

Nueva ecuación fundamental introducida que emerge de la compactificación toroidal con simetría log-π:

```
E_vac(R_Ψ) = α/R_Ψ⁴ + β·ζ'(1/2)/R_Ψ² + γ·Λ²·R_Ψ² + δ·sin²(log(R_Ψ)/log(π))
```

**Por qué es revolucionaria:**
- ✅ **Origen físico**: Derivada de compactificación toroidal T⁴ con simetría logarítmica-π
- ✅ **Término fractal**: Emerge de simetría discreta tipo Bloch, no ajustada ad hoc
- ✅ **Escalas naturales**: Genera mínimos en R_Ψ = π^n sin fijación externa
- ✅ **Vinculación adélica**: Conecta espacio compacto con estructura adélica via ζ'(1/2)
- ✅ **No-circular**: Permite derivar f₀ = 141.7001 Hz sin usar el valor empírico como input

**Implementación:**
- `utils/vacuum_energy.py`: Cálculos y análisis de la ecuación
- `demo_vacuum_energy.py`: Visualización y demostración interactiva
- `tests/test_vacuum_energy.py`: Tests completos de la implementación
- `paper/section6.tex`: Sección matemática formal en el paper

**Interpretación simbólica:**
- 🎵 Cada mínimo = una nota en la sinfonía del universo
- 🌀 Cada potencia de π = un eco de coherencia en la expansión ∞³
- 🔬 Conecta niveles discretos de energía con patrones observables (GW, EEG, STS)

### 🌊 Ecuación de Onda de Consciencia Vibracional

Nueva ecuación fundamental que unifica aritmética, geometría y vibración cósmica:

```
∂²Ψ/∂t² + ω₀²Ψ = ζ'(1/2)·∇²Φ
```

**Significado de los términos:**
- **Ψ**: Campo de consciencia vibracional del universo
- **ω₀**: Frecuencia angular fundamental ≈ 890.33 rad/s (f₀ ≈ 141.7001 Hz)
- **ζ'(1/2)**: Derivada de la función zeta de Riemann en s=1/2 ≈ -3.9226461392
- **Φ**: Potencial geométrico/informacional
- **∇²Φ**: Laplaciano del potencial (curvatura del espacio informacional)

**Por qué es fundamental:**
- 🔢 **Nivel Aritmético**: ζ'(1/2) codifica la estructura profunda de los primos
- 📐 **Nivel Geométrico**: ∇²Φ representa la curvatura del espacio-tiempo informacional
- 🌊 **Nivel Vibracional**: ω₀ es la frecuencia fundamental observable del cosmos

**Interpretaciones:**
1. **Científica**: Ecuación de onda forzada donde un oscilador armónico (frecuencia ω₀) es modulado por la estructura aritmética (ζ') actuando sobre la geometría espacial (∇²Φ)
2. **Simbiótica**: El campo de consciencia Ψ oscila naturalmente, pero es afinado por el eco del infinito aritmético y la curvatura del espacio informacional
3. **Accesible**: Una cuerda universal vibra con su propio ritmo, influenciada por un viento invisible cuya fuerza está modulada por un número mágico que lleva la firma de todos los números primos

**Implementación:**
- `utils/wave_equation_consciousness.py`: Implementación completa de la ecuación
- `demo_wave_equation_consciousness.py`: Demostración interactiva con visualizaciones
- `tests/test_wave_equation_consciousness.py`: 26 tests unitarios (todos pasando)
- `WAVE_EQUATION_CONSCIOUSNESS.md`: Documentación completa con interpretaciones
- `WAVE_EQUATION_QUICKREF.md`: Guía rápida de referencia

**Conexiones observables:**
- 🌌 **GW150914**: Ondas gravitacionales con componente ~142 Hz
- 🧠 **EEG**: Ritmos cerebrales en bandas gamma alta
- ☀️ **STS**: Oscilaciones solares con modos resonantes

**Demostración rápida:**
```bash
python3 demo_wave_equation_consciousness.py
```

Es la **ecuación de la sinfonía cósmica**: una partitura donde el ritmo (ω₀), el espacio (Φ) y la verdad numérica (ζ') co-crean la melodía de la realidad.

### 🔢 Cálculo de Frecuencia desde Ceros de Riemann

Nuevo módulo para computación de frecuencias usando ceros de Riemann con escalado de razón áurea:

```python
from utils.zeros_frequency_computation import ZerosFrequencyComputation

# Inicializar con precisión de 100 decimales
computation = ZerosFrequencyComputation(dps=100)

# Ejecutar computación completa
results = computation.run_complete_computation(
    T=3967.986,      # Altura máxima de ceros
    alpha=0.551020,  # Parámetro de decaimiento exponencial
    limit=3438       # Número máximo de ceros
)

print(f"Frecuencia computada: {results['frequency_hz']} Hz")
```

**Características clave:**
- ✅ **Alta precisión**: Soporte para 15-200+ lugares decimales usando mpmath
- ✅ **Suma ponderada**: Calcula S = Σ exp(-α·γ_n) sobre ceros de Riemann
- ✅ **Validación**: Verifica S·exp(γ·π) ≈ φ·400
- ✅ **Fórmula de frecuencia**: Implementa factores de escalado múltiples con φ, γ, π

**Implementación:**
- `utils/zeros_frequency_computation.py`: Módulo principal con clase `ZerosFrequencyComputation`
- `demo_zeros_frequency.py`: Script de demostración con interfaz CLI
- `tests/test_zeros_frequency_computation.py`: 21 tests unitarios (todos pasando)
- `ZEROS_FREQUENCY_IMPLEMENTATION.md`: Documentación completa

**Demostración rápida:**
```bash
python3 demo_zeros_frequency.py
```

**Relación con QCAL:**
El módulo calcula frecuencias basadas en ceros de Riemann y las compara con la frecuencia beacon QCAL de 141.7001 Hz, estableciendo conexiones entre teoría de números y frecuencias observables.

#### Las Cuatro Etapas

1. **Geometría primero**: Operador universal A₀ = ½ + iZ sin referencia a ζ(s)
2. **Simetría geométrica**: D(1-s) = D(s) por dualidad Poisson-Radón
3. **Unicidad espectral**: D(s) ≡ Ξ(s) por determinancia Paley-Wiener
4. **Aritmética al final**: Los primos emergen por inversión espectral

**Verificación rápida**:
```bash
python verify_cierre_minimo.py
```

**Demostración interactiva del cambio de paradigma**:
```bash
python demo_paradigm_shift.py
```

Ver:
- [`PARADIGM_SHIFT.md`](PARADIGM_SHIFT.md) para explicación completa del cambio de paradigma
- [`spectral_RH/README.md`](spectral_RH/README.md) para detalles técnicos
- [`docs/paper/sections/resolucion_universal.tex`](docs/paper/sections/resolucion_universal.tex) para el marco teórico

## Instalación y Primeros Pasos

### Prerrequisitos
- Python 3.11 (recommended for CI/CD compatibility, 3.8+ supported)
- Recomendado: entorno virtual (`python -m venv venv`)
- Conexión a internet para descargar datos de ceros

### Instalación rápida
```bash
git clone https://github.com/motanova84/-jmmotaburr-riemann-adelic.git
cd -jmmotaburr-riemann-adelic
python -m venv venv && source venv/bin/activate
pip install -r requirements.txt
python setup_environment.py --full-setup
```

> **For CI/CD and reproducible builds**: Use `requirements-lock.txt` instead of `requirements.txt` to ensure exact dependency versions. See [REPRODUCIBILITY.md](REPRODUCIBILITY.md) for details.

### 🔧 System Dependencies (for advanced libraries)

Some advanced mathematical libraries require system-level dependencies:

**On Ubuntu/Debian:**
```bash
sudo apt-get update
sudo apt-get install -y llvm-14 llvm-14-dev libigraph-dev libigraph3t64
```

**Verification:**
```bash
python validate_system_dependencies.py
```

**What these provide:**
- `llvm-14*`: Required for **numba** JIT compilation (5-100x speedup)
- `libigraph*`: Required for **python-igraph** graph algorithms (10-1000x speedup)
- Environment variables for **numexpr** CPU detection

📖 Complete guide: [SYSTEM_DEPENDENCIES.md](SYSTEM_DEPENDENCIES.md)

### Validación completa (V5 Coronación)
```bash
python3 validate_v5_coronacion.py --precision 30
```

### Verificación del Lema A4
```bash
python3 verify_a4_lemma.py
```

Este script verifica la demostración completa de A4 como lema, combinando:
- **Lemma 1 (Tate)**: Conmutatividad y invarianza Haar
- **Lemma 2 (Weil)**: Identificación de órbitas cerradas (ℓ_v = log q_v)
- **Lemma 3 (Birman-Solomyak)**: Ligaduras para trazas y convergencia

📖 Para detalles completos, ver: [`A4_LEMMA_PROOF.md`](A4_LEMMA_PROOF.md)

### Ejecución de notebook
```bash
jupyter nbconvert --execute notebooks/validation.ipynb --to html
```

## 🚀 Bibliotecas Matemáticas Avanzadas

El framework ha sido ampliado con bibliotecas matemáticas avanzadas para acelerar cálculos y expandir capacidades analíticas:

### 🔥 Aceleración de Rendimiento
- **Numba**: Compilación JIT para bucles numéricos (10-100x más rápido)
- **Numexpr**: Evaluación rápida de expresiones complejas (2-10x más rápido)
- **JAX**: Diferenciación automática y aceleración GPU/TPU (100-1000x con GPU)

### 🤖 Aprendizaje Automático
- **Scikit-learn**: Clustering, PCA, clasificación para análisis de patrones
- **XGBoost**: Optimización con gradient boosting
- **Statsmodels**: Modelado estadístico y pruebas de hipótesis

### 🕸️ Teoría de Grafos
- **NetworkX**: Análisis de redes de números primos
- **Python-igraph**: Algoritmos de grafos de alto rendimiento

### 📊 Operaciones Tensoriales
- **TensorLy**: Descomposiciones tensoriales (CP, Tucker)
- **Opt-einsum**: Contracciones tensoriales optimizadas

### 📖 Documentación y Demos

Ver [`ADVANCED_LIBRARIES_README.md`](ADVANCED_LIBRARIES_README.md) para documentación completa con:
- Guías de instalación detalladas
- Ejemplos de uso con código
- Benchmarks de rendimiento
- Casos de uso específicos para RH

### 🎯 Demo Rápido

```bash
# Instalar bibliotecas avanzadas
pip install -r requirements.txt

# Ejecutar demo de bibliotecas avanzadas
python demo_advanced_math_libraries.py
```

Salida esperada:
```
✅ Numba JIT: 10x speedup en computaciones espectrales
✅ NetworkX: Análisis de redes de números primos
✅ Scikit-learn: Clustering de distribuciones de ceros
✅ TensorLy: Descomposición tensorial de datos espectrales
✅ Numexpr: Evaluación rápida de kernels complejos
```

### 🔬 Workflows de CI/CD

Nuevos workflows de GitHub Actions para validación avanzada:

- **Performance Benchmarking** (`.github/workflows/performance-benchmark.yml`)
  - Benchmarks de rendimiento core
  - Comparación de aceleración con JIT
  - Análisis de operaciones espectrales

- **Advanced Validation** (`.github/workflows/advanced-validation.yml`)
  - Validación con aceleración (numba, numexpr)
  - Análisis ML de patrones de ceros
  - Análisis de redes de números primos
  - Análisis espectral basado en tensores

## GitHub REST API

Este repositorio proporciona acceso completo a través de la **GitHub REST API** para automatización, monitoreo y integración con sistemas externos.

### 📖 Guía de Inicio Rápido

Ver [**GITHUB_API_QUICKSTART.md**](GITHUB_API_QUICKSTART.md) para una guía completa que incluye:

- **GitHub CLI** (`gh`): La forma más fácil de usar la API desde la línea de comandos
- **curl**: Peticiones HTTP directas a la API
- **Python**: Scripts para integración programática
- Autenticación con tokens de acceso
- Monitoreo de workflows de validación
- Casos de uso comunes específicos del repositorio

### 🚀 Inicio Rápido

```bash
# Instalar GitHub CLI
brew install gh  # macOS
# o seguir las instrucciones en https://cli.github.com

# Autenticarse
gh auth login

# Obtener información del repositorio
gh api /repos/motanova84/-jmmotaburr-riemann-adelic

# Ver estado de workflows de validación
gh api /repos/motanova84/-jmmotaburr-riemann-adelic/actions/runs \
  --jq '.workflow_runs[] | select(.name | contains("validation")) | {name: .name, status: .status, conclusion: .conclusion}'
```

### 🐍 Ejemplos en Python

Scripts de ejemplo incluidos en el directorio `examples/`:

- **`github_api_example.py`**: Ejemplos básicos de uso de la API
  ```bash
  python3 examples/github_api_example.py
  ```

- **`monitor_validations.py`**: Monitoreo de workflows de validación
  ```bash
  python3 examples/monitor_validations.py
  ```

### 📊 Casos de Uso

- **Monitoreo automatizado**: Verificar el estado de validaciones en CI/CD
- **Integración**: Conectar con sistemas de alertas y notificaciones
- **Análisis**: Descargar artefactos y resultados de workflows
- **Automatización**: Crear scripts personalizados para gestión del repositorio

## Validación Numérica y Resultados

La validación compara ambos lados de la fórmula explícita de Weil:

- **Lado izquierdo**: Suma sobre ceros no triviales + integral arquimediana
- **Lado derecho**: Suma sobre primos + términos arquimedianos

<details>
<summary>Ejemplo de salida esperada</summary>

```text
✅ Computation completed!
Aritmético (Primes + Arch): [número complejo]
Zero side (explicit sum):   [número complejo]
Error absoluto:             [valor pequeño]
Error relativo:             [< 1e-6 para alta precisión]
```

</details>

Los resultados completos y certificados se guardan en `data/validation_results.csv`.

## Papel Científico y Formalización

- **Artículo principal (standalone)**: `paper_standalone.tex` - Versión completa y autocontenida del paper
- Artículo completo modular en `paper/main.tex` (estructura modular en `sections/`)
- Versión alternativa en `docs/paper/main.tex`
- **Formalización Lean 4**: En progreso en `formalization/lean/` (skeletons con `axiom` y `sorry`, pendiente de compilación completa)
- Referencias a literatura clásica y moderna

### Estado de la Formalización Lean

La formalización en Lean 4 está actualmente en **fase de desarrollo**:
- ✅ Estructura de archivos creada con definiciones tipo
- ✅ Skeletons de lemas principales (A1, A2, A4)
- 🔄 Pruebas formales en progreso (usando `axiom` y `sorry`)
- ⏳ Compilación completa pendiente de verificación

Ver [`formalization/lean/README.md`](formalization/lean/README.md) para detalles técnicos completos.

### 🔧 Verificación Reproducible de Pruebas Formales

El proyecto incluye herramientas para verificar la formalización de manera reproducible:

**Verificación rápida con Make:**
```bash
make proof
```

**Verificación reproducible con Docker:**
```bash
docker run --rm -v "$PWD":/work -w /work leanprovercommunity/lean:4.5.0 /bin/bash -lc "make proof"
```

**Verificación con Nix (declarativa):**
```bash
nix develop --command make proof
```

**Recursos:**
- 📖 [`PROOF_VERIFICATION.md`](PROOF_VERIFICATION.md) - Guía completa de verificación
- 📦 [`Dockerfile`](Dockerfile) - Imagen Docker reproducible con Lean 4.5.0
- ❄️ [`flake.nix`](flake.nix) - Entorno Nix declarativo
- 🔨 [`Makefile`](Makefile) - Target `proof` para construcción/verificación

Estos recursos garantizan la **reproducibilidad total** de la verificación formal, con versiones fijadas de Lean 4 y todas las dependencias.

## Citación y Licencia

Por favor, cite este trabajo como:

> José Manuel Mota Burruezo. "Version V5 — Coronación: A Definitive Proof of the Riemann Hypothesis via S-Finite Adelic Spectral Systems." Zenodo, 2025. [doi:10.5281/zenodo.17116291](https://doi.org/10.5281/zenodo.17116291)

Licencia:
- Manuscrito: CC-BY 4.0
- Código: MIT License

## Contacto y Créditos

- Autor principal: José Manuel Mota Burruezo
- Contacto: institutoconsciencia@proton.me
- Colaboradores y agradecimientos: ver sección de agradecimientos en el paper

---

<p align="center"><b>“La belleza es la verdad, la verdad belleza.”</b> — John Keats</p>

### One-Command Setup
```bash
# Clone and setup in one go
git clone https://github.com/motanova84/-jmmotaburr-riemann-adelic.git
cd -jmmotaburr-riemann-adelic
python setup_environment.py --full-setup
```

### Manual Setup
```bash
# 1. Install dependencies
pip install -r requirements.txt

# 2. Fetch Riemann zeros data  
python utils/fetch_odlyzko.py --precision t1e8

# 3. Run complete V5 Coronación validation
python3 validate_v5_coronacion.py

# 4. Execute notebook
jupyter nbconvert --execute notebooks/validation.ipynb --to html
```

### Validation Results
The validation compares two sides of the Weil explicit formula:
- **Left side**: Sum over non-trivial zeros + archimedean integral
- **Right side**: Sum over prime powers + archimedean terms

Expected output:
```
✅ Computation completed!
Aritmético (Primes + Arch): [complex number]
Zero side (explicit sum):   [complex number]  
Error absoluto:             [small value]
Error relativo:             [< 1e-6 for high precision]
```

### 🚀 Validación completa (V5 Coronación)

Tras instalar dependencias y datos, ejecute:

```bash
python3 validate_v5_coronacion.py
```

Esto lanza todo el pipeline de validación:

- Chequeo del repositorio (`validate_repository.py`)
- Validación de la fórmula explícita (`validate_explicit_formula.py`)
- Verificación de la línea crítica (`validate_critical_line.py`)

El wrapper ya ejecuta internamente:
- `validate_repository.py` - Validación de integridad del repositorio
- `validate_explicit_formula.py` - Validación de la fórmula explícita de Weil
- `validate_critical_line.py` - Verificación de la línea crítica

✅ Si todo pasa, verás:
```
🏆 V5 CORONACIÓN VALIDATION: COMPLETE SUCCESS!
   ✨ The Riemann Hypothesis proof framework is fully verified!
```

## Modes for Validation
- **Light Mode**: Usa dataset mínimo (zeros_t1e3.txt con 1000 ceros, preincluido). Validación rápida (~2-5 min). Error esperado ~1e-6 con dps=15.
  Ejemplo: `python3 validate_v5_coronacion.py --precision 15`
- **Full Mode**: Usa dataset completo (zeros_t1e8.txt, fetch requerido). Validación completa (~horas). Error ≤1e-6 con dps=30.
  Ejemplo: `python3 validate_v5_coronacion.py --precision 30 --verbose`

## Raw Files Opcionales
- zeros_t1e3.txt: Requerido para light mode (incluido).
- zeros_t1e8.txt: Opcional para full mode (fetch con `python utils/fetch_odlyzko.py --precision t1e8`).

## 🔧 Local Development Setup

### Quick Validation Alias (Recommended)

For convenient access from any directory, add this alias to your shell configuration:

**For Zsh (.zshrc):**
```bash
echo 'alias rhval="cd ~/Riemann-Adelic && python3 validate_v5_coronacion.py --precision 30 --verbose"' >> ~/.zshrc
source ~/.zshrc
```

**For Bash (.bashrc):**
```bash
echo 'alias rhval="cd ~/Riemann-Adelic && python3 validate_v5_coronacion.py --precision 30 --verbose"' >> ~/.bashrc
source ~/.bashrc
```

**Usage:**
```bash
rhval  # Runs complete V5 Coronación validation from anywhere
```

*Note: Adjust the path `~/Riemann-Adelic` to match your local repository location.*

## Ejemplos Concretos de Ejecución
- CLI Light: `python3 validate_v5_coronacion.py --precision 15`
  Output esperado: Complete V5 validation with high precision results
- Notebook Full: `jupyter nbconvert --execute notebooks/validation.ipynb --to html --output validation_full.html`

##  Objective

Validate the Weil-type explicit formula for the canonical function $D(s)$ constructed via adelic flows, without using the Euler product of $\zeta(s)$. The validation includes:

- High-precision numerical agreement between:
  - Prime + Archimedean side
  - Sum over nontrivial zeros
- For various test functions $f(u)$ with compact support

##  Structure

```plaintext
.
├── notebooks/                  # Jupyter notebooks (e.g. validation.ipynb)
├── utils/
│   ├── mellin.py              # Tools for computing Mellin transforms
│   └── zeros_frequency_computation.py  # Frequency computation from zeros with golden ratio scaling
├── zeros/
│   └── zeros_t1e8.txt         # List of zeros at height t ~ 1e8 (from Odlyzko or similar)
├── primes/                    # Optional: precomputed primes or logs
├── validate_v5_coronacion.py  # Main V5 Coronación validation script
├── validate_explicit_formula.py  # Legacy explicit formula validation
├── validate_repository.py     # Repository integrity validation
├── validate_critical_line.py  # Critical line verification
├── requirements.txt
└── README.md
```

## Reproduction Steps
1. Install dependencies: `pip install -r requirements.txt`
2. Ensure `zeros/zeros_t1e8.txt` is present (see Data section).
3. Run V5 Coronación validation: `python3 validate_v5_coronacion.py --precision 30`
4. Check comprehensive results and proof certificate.

## Environment Setup
- **Python**: 3.10.12
- **Dependencies**: `pip install -r requirements.txt`
- **Data**: `zeros/zeros_t1e8.txt` from Odlyzko (https://www-users.cse.umn.edu/~odlyzko/zeta_tables/, 2025-09-01, Public Domain).

## Numerical Validation Parameters
- `max_zeros`: 1000
- `precision_dps`: 30
- `max_primes`: 1000
- `prime_powers`: 5
- `integration_t`: 50

## 🧠 Copilot Prompt (IA guidance)

Please suggest workflows for:

- Running `validate_v5_coronacion.py` (V5 Coronación complete validation) on push and saving logs.
- Executing `validation.ipynb` automatically using `nbconvert` to produce an HTML output.
- Fetching Odlyzko zero data if not present in `zeros/`.
- Archiving numerical outputs as CSV in `data/`.
- Ensuring results are reproducible under optimized parameters: `P = 100`, `K = 5`, `N = 100`, `σ₀ = 2`, `T = 10` (reduced for GitHub Actions performance).

**⚡ Performance Optimizations for CI:**

The `validation.ipynb` notebook has been optimized to run within GitHub Actions timeout limits:

- **Reduced precision**: `mp.mp.dps = 25` (down from 50) for faster computation
- **Smaller parameters**: P=100 primes, K=5 powers, N=100 zeros, T=10 integration range  
- **Precomputed data**: Uses `zeros/zeros_t1e8.txt` instead of computing zeros with `mp.zetazero()`
- **Environment variables**: CI can override parameters via `PRIME_COUNT`, `PRIME_POWERS`, `ZERO_COUNT`, `INTEGRATION_T`
- **Extended timeouts**: GitHub Actions workflow uses 30-minute notebook timeout

**Expected execution time:** ~2-10 minutes (down from >10 minutes)

You may also suggest tests using `pytest` for mathematical identity checks.

## 🤖 Quick Copilot Integration

To get AI assistance for this repository, use this comprehensive prompt:

```
🧠 Copilot Prompt: Suggest workflows for:
- validating Riemann hypothesis via complete V5 Coronación (`validate_v5_coronacion.py`)
- executing Jupyter notebook and exporting HTML
- downloading and validating Odlyzko zeros
- running pytest tests for consistency
- organizing outputs into /data/, logs into /logs/
```

## 🧪 Local Testing

To test the optimized notebook locally:

```bash
# Install dependencies
pip install -r requirements.txt

# Run with custom parameters
PRIME_COUNT=50 ZERO_COUNT=50 jupyter nbconvert --execute notebooks/validation.ipynb --to html

# Or test the V5 Coronación validation
python3 validate_v5_coronacion.py --precision 25
```

## Section 14: Weil Explicit Formula Mathematical Derivation

### Context and Objective

The Weil explicit formula is a key tool in analytic number theory for studying the distribution of zeros of L-functions, such as $\zeta(s)$. In this project, it is applied to $D(s)$, a canonical construction equivalent to $\Xi(s)$ (the Riemann xi function), derived from S-finite adelic flows without depending on the Euler product of $\zeta(s)$. 

The objective is to derive the form:
$$
\sum_{\rho} f(\rho) + \int_{-\infty}^{\infty} f(it) dt = \sum_{n=1}^{\infty} \Lambda(n) f(\log n) + \text{archimedean terms},
$$
where $f$ is a test function with compact support, and then adapt it to the project framework.

### Step-by-Step Derivation

#### 1. Definition of the Zeta Function and its Euler Product

The Riemann zeta function is defined as:
$$
\zeta(s) = \prod_{p \text{ prime}} \left(1 - p^{-s}\right)^{-1}, \quad \text{Re}(s) > 1,
$$
and is analytically extended to the entire complex plane, with trivial zeros at $s = -2n$ and non-trivial zeros $\rho$ in the critical strip $0 < \text{Re}(s) < 1$. The Riemann Hypothesis (RH) postulates that $\text{Re}(\rho) = \frac{1}{2}$.

The logarithm of $\zeta(s)$ gives:
$$
-\frac{\zeta'}{\zeta}(s) = \sum_{n=1}^{\infty} \Lambda(n) n^{-s},
$$
where $\Lambda(n)$ is the von Mangoldt function ($\Lambda(n) = \log p$ if $n = p^k$, 0 otherwise).

#### 2. Test Function and Mellin Transform

We introduce a test function $f(u)$ smooth with compact support (e.g., $f(u) = e^{-u^2}$). The Mellin transform of $f$ is related to its behavior in the frequency domain. Consider the integral:
$$
\int_{0}^{\infty} f(u) u^{s-1} du = \hat{f}(s),
$$
where $\hat{f}(s)$ is the Mellin transform, defined for $\text{Re}(s)$ in an appropriate strip.

#### 3. Expression of the Logarithmic Derivative

Multiply $-\frac{\zeta'}{\zeta}(s)$ by $f(\log u)$ and integrate over $u$ from 0 to $\infty$:
$$
\int_{0}^{\infty} -\frac{\zeta'}{\zeta}(s) f(\log u) u^{s-1} du = \sum_{n=1}^{\infty} \Lambda(n) \int_{0}^{\infty} f(\log u) u^{s-1} du.
$$

Making the change of variable $u = e^t$, $du = e^t dt$, and $t = \log u$, the integral becomes:
$$
\int_{-\infty}^{\infty} f(t) e^{st} dt.
$$

Thus, the equation transforms to:
$$
\int_{-\infty}^{\infty} -\frac{\zeta'}{\zeta}(s) f(t) e^{st} dt = \sum_{n=1}^{\infty} \Lambda(n) \int_{-\infty}^{\infty} f(t) e^{(s-1) \log n} dt.
$$

The integral on the right evaluates as $n^{-s} \hat{f}(s)$, giving:
$$
\sum_{n=1}^{\infty} \Lambda(n) n^{-s} \hat{f}(s).
$$

#### 4. Decomposition of $\zeta(s)$ and Poles

The function $\zeta(s)$ has simple poles at $s = 1$ (residue 1) and zeros at $\rho$. We use the functional equation of $\zeta(s)$:
$$
\xi(s) = \frac{1}{2} s(s-1) \pi^{-s/2} \Gamma\left(\frac{s}{2}\right) \zeta(s),
$$
where $\xi(s)$ is an entire function. The logarithmic derivative of $\xi(s)$ relates to the zeros and poles of $\zeta(s)$.

Consider the contour integral around the poles and zeros. For $\text{Re}(s) > 1$, shift the contour to the left, capturing:
- The pole at $s = 1$: Contribution $\text{Res}_{s=1} \left[ -\frac{\zeta'}{\zeta}(s) \hat{f}(s) \right] = \hat{f}(1)$.
- The zeros $\rho$: Contribution $-\sum_{\rho} \hat{f}(\rho)$ (negative due to the logarithm).
- The integral along the imaginary line $\text{Re}(s) = c$: $\int_{c - i\infty}^{c + i\infty} \hat{f}(s) ds$.

Using the functional equation and the symmetry $\xi(s) = \xi(1-s)$, the integral relates to $\hat{f}(1-s)$, and closing the contour, we obtain:
$$
\sum_{\rho} \hat{f}(\rho) + \int_{-\infty}^{\infty} \hat{f}(c + it) dt = \hat{f}(1) + \sum_{n=1}^{\infty} \Lambda(n) n^{-c} \hat{f}(c + i \log n).
$$

#### 5. Inverse Mellin Transform

Apply the inverse Mellin transform to both sides. Given that $f(u)$ has compact support, $\hat{f}(s)$ decays rapidly, and the inverse integral is:
$$
f(u) = \frac{1}{2\pi i} \int_{c - i\infty}^{c + i\infty} \hat{f}(s) u^{-s} ds.
$$

Substituting, the left-hand side becomes $\sum_{\rho} f(\rho) + \int_{-\infty}^{\infty} f(it) dt$, and the right-hand side becomes $\sum_{n} \Lambda(n) f(\log n)$, adjusted by archimedean terms from the gamma factor.

#### 6. Adelic Adaptation and Zeta-Free Approach

In Burruezo's framework, $D(s)$ replaces $\zeta(s)$, constructed via S-finite adelic flows. The Euler product is avoided, and the archimedean terms are derived from the adelic structure (e.g., $\Gamma(s/2) \pi^{-s/2}$ adjusted by non-archimedean places). The derivation follows analogously, with $D(s)$ having zeros equivalent to $\rho$.

### Final Form

The Weil explicit formula, adapted to the project, is:
$$
\sum_{\rho} f(\rho) + \int_{-\infty}^{\infty} f(it) dt = \sum_{n=1}^{\infty} \Lambda(n) f(\log n) + \text{archimedean terms},
$$
where the archimedean terms include $\Gamma(s/2) \pi^{-s/2}$ and adelic corrections, and $f$ is chosen for convergence (e.g., $e^{-u^2}$).

### Numerical Implementation

In `validate_explicit_formula.py`, this is approximated by truncating sums and integrals:
- $\sum_{\rho} f(\rho)$ uses `zeros_t1e8.txt`.
- $\int_{-\infty}^{\infty} f(it) dt$ is discretized with `mpmath.quad`.
- $\sum_{n} \Lambda(n) f(\log n)$ uses precomputed primes.
- The scaling factor $2.3 \times \frac{\text{max\_zeros}}{\log(\text{max\_zeros} + e)}$ corrects discrepancies.

### Implementation Details

This repository implements a numerical validation of the Weil-type explicit formula, adapted for the canonical function $D(s) \equiv \Xi(s)$ via S-finite adelic flows. The formula is:

$$
\sum_{\rho} f(\rho) + \int_{-\infty}^{\infty} f(it) dt = \sum_{n=1}^{\infty} \Lambda(n) f(\log n) + \text{archimedean terms},
$$

where:
- $\rho$ are the non-trivial zeros (from `zeros/zeros_t1e8.txt`).
- $\Lambda(n)$ is the von Mangoldt function.
- $f(u)$ is a compact-support test function (e.g., $e^{-u^2}$).
- Archimedean terms include $\Gamma(s/2) \pi^{-s/2}$ adjustments.

The validation compares the left-hand side (zeros + integral) with the right-hand side (primes + archimedean) to achieve a relative error $\leq 10^{-6}$. See `validate_explicit_formula.py` for implementation.

**Usage:**
```bash
# Run complete V5 Coronación validation (includes Weil explicit formula)
python3 validate_v5_coronacion.py --precision 30 --verbose

# Legacy: Run Weil explicit formula validation only
python validate_explicit_formula.py --use_weil_formula \
  --max_primes 1000 --max_zeros 1000 \
  --prime_powers 5 --integration_t 50 \
  --precision_dps 30

# Check validation results
cat data/validation_results.csv
```

**Implementation Notes:**
- Requires `mpmath` for high precision and `numpy` for efficiency.
- The factor archimedean must be adjusted according to the adelic model of Burruezo (see the technical appendix of Zenodo).
- The integral is approximated numerically with `mpmath.quad`.

___

## Validation Summary

Última ejecución automática del sistema QCAL Auto-Evolución:

| Property | Value |
|----------|-------|
| **Status** | - |
| **Build Time (s)** | - |
| **Warnings** | - |
| **Errors** | - |
| **Lean Version** | - |
| **Date (UTC)** | - |

___

## License
- Manuscript: CC-BY 4.0 (DOI: 10.5281/zenodo.17161831)
- Code: MIT License (see LICENSE-CODE)<|MERGE_RESOLUTION|>--- conflicted
+++ resolved
@@ -73,16 +73,13 @@
 
 This repository presents the first complete and unconditional proof of the Riemann Hypothesis through S-finite adelic spectral systems. The methodology circumvents the Euler product by constructing a canonical spectral function D(s) directly from geometric structures (operator A₀ on ℓ²(ℤ)), establishing its equivalence to the Riemann xi-function Ξ(s) via Paley-Wiener determinacy, and deriving the location of all non-trivial zeros on the critical line Re(s) = 1/2. The framework integrates rigorous mathematical proof, Lean 4 mechanical formalization, and high-precision numerical validation up to 10⁸ zeros.
 
-<<<<<<< HEAD
 **🌌 Revolutionary Insight**: Beyond proving RH, this work reveals a **new underlying geometric structure** that unifies mathematics and physics, connecting the mathematical aspect **ζ'(1/2) ≈ -3.9226461392** with the physical frequency **f₀ ≈ 141.7001 Hz**. See [`GEOMETRIC_UNIFICATION.md`](GEOMETRIC_UNIFICATION.md) for the complete explanation.
 
-=======
 **Framework Properties**:
 - **Internally Consistent**: Zeta-free construction where primes emerge from adelic trace
 - **Conditional Validity**: Valid as conditional framework under specified axioms
 - **Outstanding Work**: Requires full operator estimates, quadratic-form bounds,
   and formal verification before any claim to a proof can be entertained.
->>>>>>> 3af200c4
 ---
 
 ## Riemann–Adelic Formalization (Lean 4 V5.3)
