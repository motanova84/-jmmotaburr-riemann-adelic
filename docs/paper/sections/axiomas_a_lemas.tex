\section{De Axiomas a Lemas (A1--A4)}

<<<<<<< HEAD
\begin{lemma}[A1: flujo a escala finita -- Demostración completa]
Para $\Phi\in\mathcal S(\Bbb A_\Bbb Q)$ factorizable, el flujo $u\mapsto \Phi(u\cdot)$
es localmente integrable con energía finita. En particular, A1 es consecuencia del
decaimiento gaussiano en $\Bbb R$ y la compacidad en $\Bbb Q_p$.
\end{lemma}

\begin{proof}
\textbf{Paso 1: Factorización adélica.} Por el Teorema de Schwartz-Bruhat \cite{Tate1967}, todo 
$\Phi \in \mathcal{S}(\mathbb{A}_\mathbb{Q})$ se factoriza como
$$\Phi = \bigotimes_{v} \Phi_v \quad \text{con} \quad \Phi_v \in \mathcal{S}(\mathbb{Q}_v).$$

\textbf{Paso 2: Estimación arquimediana.} En el lugar infinito $v = \infty$, el decaimiento gaussiano da:
$$|\Phi_\infty(ux)| \leq C e^{-\alpha u^2 |x|^2} \quad \text{para constantes} \quad C, \alpha > 0.$$
Por tanto, para la norma de energía:
$$\|\Phi(u\cdot)\|_{L^2} = \left(\int_{\mathbb{R}} |\Phi_\infty(ux)|^2 dx\right)^{1/2} \leq C u^{-1/2}.$$

\textbf{Paso 3: Estimación p-ádica.} Para lugares finitos $v = p$, el soporte compacto implica:
$$\text{supp}(\Phi_p) \subseteq p^{-n_p} \mathbb{Z}_p \quad \text{para algún} \quad n_p \geq 0.$$
La medida de Haar normalizada da:
$$\int_{\mathbb{Q}_p} |\Phi_p(ux)|^2 dx = \int_{p^{-n_p}\mathbb{Z}_p} |\Phi_p(ux)|^2 dx \leq \|\Phi_p\|_\infty^2 \cdot |p^{-n_p}\mathbb{Z}_p| = C_p.$$

\textbf{Paso 4: Producto global.} Combinando las estimaciones locales:
$$\int_{\mathbb{A}_\mathbb{Q}} |\Phi(ux)|^2 dx = \left(\int_{\mathbb{R}} |\Phi_\infty(ux)|^2 dx\right) \prod_{p} \left(\int_{\mathbb{Q}_p} |\Phi_p(ux)|^2 dx\right) \leq C u^{-1/2}.$$

Por tanto, la energía total es finita:
$$\mathcal{E}[\Phi] := \int_0^\infty \|\Phi(u\cdot)\|_{L^2}^2 \frac{du}{u} \leq C \int_0^\infty u^{-1} \frac{du}{u} < \infty.$$
\end{proof}

\begin{lemma}[A2: simetría por Poisson adélico -- Demostración completa]
Con la normalización metapléctica, la identidad de Poisson en $\Bbb A_\Bbb Q$
induce $D(1-s)=D(s)$ tras completar con $\gamma_\infty(s)$ (Teorema de rigidez).
\end{lemma}

\begin{proof}
\textbf{Paso 1: Poisson adélico.} La fórmula de Poisson adélica \cite{Weil1964} establece que para 
$\Phi \in \mathcal{S}(\mathbb{A}_\mathbb{Q})$ y la transformada de Fourier $\widehat{\Phi}$ con normalización metapléctica:
$$\sum_{\xi \in \mathbb{Q}} \Phi(\xi) = \sum_{\xi \in \mathbb{Q}} \widehat{\Phi}(\xi).$$

\textbf{Paso 2: Integración sobre escalas.} Aplicando la transformación $x \mapsto u^s x$ e integrando:
$$\int_{\mathbb{R}_{>0}} \left(\sum_{\xi \in \mathbb{Q}} \Phi(u^s \xi)\right) \frac{du}{u} = \int_{\mathbb{R}_{>0}} \left(\sum_{\xi \in \mathbb{Q}} \widehat{\Phi}(u^s \xi)\right) \frac{du}{u}.$$

\textbf{Paso 3: Cambio de variables.} En el lado derecho, aplicamos $u \mapsto u^{-1}$ y usamos la propiedad de la transformada de Fourier:
$\widehat{\Phi}(u^s \xi) = u^{-s} \int \Phi(x) e^{-2\pi i u^s \xi x} dx = u^{-s} \widehat{\Phi_s}(\xi)$, donde $\Phi_s(x) = \Phi(u^{-s} x)$.

\textbf{Paso 4: Factores arquimedianos.} La normalización metapléctica introduce el factor:
$$\gamma_\infty(s) = \pi^{-s/2}\Gamma(s/2)$$
que satisface la ecuación funcional $\gamma_\infty(s)\gamma_\infty(1-s) = 1$ por la fórmula de duplicación de Legendre.

\textbf{Paso 5: Simetría global.} Por la ley de producto adélico \cite{Weil1964}:
$$\prod_v \gamma_v(s) = 1$$
donde $\gamma_v(s)$ son los factores locales. Esto implica que 
$$D(s) = \gamma_\infty(s) \prod_p D_p(s)$$
satisface $D(1-s) = D(s)$ automáticamente.
\end{proof}

\begin{lemma}[A4: regularidad espectral -- Demostración completa]
Sea $K_s$ un núcleo suave adélico que define operadores de traza en una banda vertical.
La continuidad en traza y el resultado de Birman--Solomyak implican regularidad
espectral uniforme en $s$, estableciendo A4.
\end{lemma}

\begin{proof}
\textbf{Paso 1: Construcción del núcleo.} Definimos el núcleo integral:
$$K_s(x,y) = \int_{\mathbb{A}_\mathbb{Q}} \Phi(x-z) \overline{\Phi(y-z)} |z|^s d^\times z$$
donde $d^\times z = \prod_v |z_v|_v^{-1} dz_v$ es la medida multiplicativa adélica.

\textbf{Paso 2: Estimaciones de Birman-Solomyak.} Por el Teorema 4.1 de \cite{BirmanSolomyak2003}, 
el operador integral $T_s$ con núcleo $K_s$ satisface:
$$\|T_s\|_{\text{tr}} \leq C \int_{\mathbb{A}_\mathbb{Q}} |K_s(x,x)| dx$$
para una constante $C$ uniforme en bandas verticales $|\text{Re}(s)| \leq M$.

\textbf{Paso 3: Cálculo de la traza del núcleo.} Usando la factorización adélica:
\begin{align}
\int_{\mathbb{A}_\mathbb{Q}} |K_s(x,x)| dx &= \int_{\mathbb{A}_\mathbb{Q}} \left|\int_{\mathbb{A}_\mathbb{Q}} |\Phi(x-z)|^2 |z|^{\text{Re}(s)} d^\times z\right| dx\\
&\leq \|\Phi\|_{L^2}^2 \int_{\mathbb{A}_\mathbb{Q}} |z|^{\text{Re}(s)} d^\times z
\end{align}

\textbf{Paso 4: Convergencia adélica.} Por el Teorema de Tamagawa, la integral converge para $\text{Re}(s) > 1$:
$$\int_{\mathbb{A}_\mathbb{Q}} |z|^{\text{Re}(s)} d^\times z = \zeta(s) \prod_p \left(1 - p^{-s}\right) < \infty \quad (\text{Re}(s) > 1).$$

\textbf{Paso 5: Continuación analítica.} Usando las técnicas de regularización de \cite{BirmanSolomyak2003}, 
la norma de traza se extiende analíticamente a la banda $\text{Re}(s) > 0$ con crecimiento polinomial:
$$\|T_s\|_{\text{tr}} \leq C(1 + |s|)^\alpha$$
para constantes $C, \alpha$ dependiendo solo de $\Phi$ y $M = \sup |\text{Re}(s)|$.

Por tanto, A4 está demostrado por aplicación directa de la teoría de Birman-Solomyak.
\end{proof}
=======
Trabajamos en el anillo de adeles $\mathbb{A}_\mathbb{Q}$ con la medida de Haar
$dx$ y multiplicativa $d^{\times}x$.  Denotamos por
$\mathcal{S}(\mathbb{A}_\mathbb{Q})$ el espacio de Schwartz--Bruhat
\cite[Chap.~I]{Tate1967}.  El objetivo es mostrar que las condiciones A1--A4
introducidas en la construcción de $D(s)$ se desprenden de resultados estándar.

\paragraph{Estado actual.}
Las pruebas que siguen esbozan la estrategia clásica, pero aún deben completarse
las estimaciones locales y globales que controlan las constantes uniformes y la
dependencia holomorfa en $s$.  En particular, los entregables P1.1--P1.4
requieren una versión exhaustiva que elimine cualquier dependencia de axiomas
externos.

\begin{lemma}[A1: flujo a escala finita]\label{lem:A1-paper}
Para $\Phi\in\mathcal{S}(\mathbb{A}_\mathbb{Q})$ factorizable como
$\Phi=\prod_v \Phi_v$, el flujo $u\mapsto\Phi(u\cdot)$ es localmente integrable con
energía finita.  En particular, A1 es consecuencia del decaimiento gaussiano en
$\mathbb{R}$ y la compacidad en $\mathbb{Q}_p$.
\end{lemma}

\begin{proof}
La descripción de $\mathcal{S}(\mathbb{A}_\mathbb{Q})$ como producto restringido
\cite[Prop.~2]{Tate1967} garantiza que $\Phi_\infty\in\mathcal{S}(\mathbb{R})$ y que
$\Phi_p$ es compactamente soportada para casi todo $p$.  Dado un compacto
$U\subset\mathbb{A}_\mathbb{Q}^{\times}$, la integral

\[
  \int_U\!\int_{\mathbb{A}_\mathbb{Q}} |\Phi(u x)|^2\,dx\,d^{\times}u
\]

se separa como un producto de integrales locales acotadas por un factor
$C_U$, gracias al decaimiento gaussiano en el lugar infinito y a la compacidad
$p$-ádica.  Por tanto, el flujo posee energía finita.
\end{proof}

\begin{lemma}[A2: simetría por Poisson adélico]\label{lem:A2-paper}
Sea $Z(\Phi,s)$ la transformada de Mellin de Tate asociada a $\Phi$.  Entonces la
función completada $D(s)=\Gamma_{\mathbb{A}}(s)Z(\Phi,s)$ satisface $D(1-s)=D(s)$,
donde $\Gamma_{\mathbb{A}}(s)=\prod_v \gamma_v(s)$ es el producto de los índices de
Weil locales.
\end{lemma}

\begin{proof}
La identidad de Poisson adélica
\cite[Thm.~2]{Tate1967}
implica que $Z(\widehat{\Phi},1-s)=Z(\Phi,s)$ siempre que la transformada local se
normalice mediante $\gamma_v$ \cite[§II.3]{Weil1964}.  La ley de producto
$\prod_v\gamma_v(s)=1$ asegura que $\Gamma_{\mathbb{A}}(1-s)=\Gamma_{\mathbb{A}}(s)$, y la
identidad $D(1-s)=D(s)$ sigue.
\end{proof}

\begin{lemma}[A4: regularidad espectral]\label{lem:A4-paper}
Sea $T_s$ el operador integral en $L^2(\mathbb{A}_\mathbb{Q})$

\[
  (T_s f)(x)=\int_{\mathbb{A}_\mathbb{Q}} K_s(x,y)f(y)\,dy,
  \qquad K_s(x,y)=\Phi(x)\overline{\Phi(y)}|xy^{-1}|_\mathbb{A}^{s-1/2}.
\]

Entonces $T_s$ es de traza, depende holomórficamente de $s$ en bandas verticales
y su espectro varía continuamente.
\end{lemma}

\begin{proof}
Para $\Re(s)=\tfrac{1}{2}$ el núcleo $K_s$ pertenece a $L^2(\mathbb{A}_\mathbb{Q}^2)$, de
modo que $T_s$ es de Hilbert--Schmidt.  Las estimaciones de crecimiento de $\Phi$
y $|xy^{-1}|^{\sigma}$ implican que $\|K_s\|_{L^2}$ depende holomórficamente de $s$
en bandas verticales acotadas.  El teorema de Birman--Solomyak sobre
familias holomorfas de operadores integrales
\cite[Thm.~1]{BirmanSolomyak1967}
proporciona la continuidad espectral requerida.
\end{proof}

De este modo, los axiomas A1--A4 quedan reincorporados al cuerpo de resultados
adélicos clásicos.
\begin{lemma}[A1: Flujo a escala finita]\label{lem:A1}
Para $\Phi \in \mathcal{S}(\mathbb{A}_{\mathbb{Q}})$ factorizable, el flujo
$u \mapsto \Phi(u\cdot)$ es localmente integrable con energía finita.
\end{lemma}

\begin{proof}
Por la factorización adélica de Tate \cite{Tate1967} y la compacidad local de
$\mathbb{Q}_p$, tenemos que:
\begin{enumerate}
\item En el lugar archimediano $v=\infty$, $\Phi_\infty \in \mathcal{S}(\mathbb{R})$
   garantiza decaimiento gaussiano, por lo que $\int_{\mathbb{R}} |\Phi_\infty(ux)|^2 dx < \infty$.
\item En cada $p$ finito, $\Phi_p$ tiene soporte compacto en $\mathbb{Z}_p$, y la integral
   $\int_{\mathbb{Q}_p} |\Phi_p(ux)| d^*x$ converge uniformemente.
\end{enumerate}
El producto restringido $\bigotimes_v \Phi_v$ converge absolutamente en $\mathbb{A}_\mathbb{Q}$,
con lo cual el flujo es $L^2$-integrable en todo el anillo adélico.
\end{proof}

\begin{lemma}[A2: Simetría por Poisson adélico]\label{lem:A2}
Con la normalización metapléctica, la identidad de Poisson en $\mathbb{A}_\mathbb{Q}$
implica $D(1-s) = D(s)$ tras completar con $\gamma_\infty(s)$.
\end{lemma}

\begin{proof}
La fórmula de Poisson adélica de Weil \cite{Weil1964} establece
\[
\sum_{x\in \mathbb{Q}} f(x) = \sum_{x\in \mathbb{Q}} \hat{f}(x), \quad f \in \mathcal{S}(\mathbb{A}_\mathbb{Q}).
\]
Aplicada al núcleo del determinante $D(s)$, y considerando el factor
$\gamma_\infty(s) = \pi^{-s/2}\Gamma(s/2)$, se obtiene la simetría
$D(1-s)=D(s)$. El teorema de rigidez arquimediana refuerza la invariancia.
\end{proof}

\begin{lemma}[A4: Regularidad espectral]\label{lem:A4}
Sea $K_s$ un núcleo suave adélico que define operadores de traza en una banda vertical.
Entonces $s \mapsto D(s)$ es holomorfa y espectralmente regular en $s$.
\end{lemma}

\begin{proof}
Por Birman--Solomyak \cite{BirmanSolomyak1977} y Simon \cite{SimonTraceIdeals2005}:
\begin{enumerate}
\item El resolvente suavizado $R_\delta(s; A_\delta)$ es de clase de traza $\mathcal{S}_1$
   con $\|R_\delta(s)\|_1 \le C e^{|\Im s|\delta}$.
\item La familia $B_\delta(s)$ es holomorfa en $\mathcal{S}_1$-norma en bandas verticales.
\item El determinante regularizado $D(s) = \det(I+B_\delta(s))$ es holomorfo de orden $\le 1$,
   con desarrollo convergente en series de trazas.
\end{enumerate}
Por lo tanto, $D(s)$ goza de regularidad espectral uniforme en bandas críticas.
\end{proof}

\begin{remark}[No circularidad]
Obsérvese que ninguna de estas pruebas utiliza propiedades de $\zeta(s)$ ni su producto de Euler:
la construcción es puramente adélica-espectral, derivando las propiedades aritméticas
como consecuencias geométricas del flujo.
\end{remark}
>>>>>>> 314bf731
<|MERGE_RESOLUTION|>--- conflicted
+++ resolved
@@ -1,6 +1,5 @@
 \section{De Axiomas a Lemas (A1--A4)}
 
-<<<<<<< HEAD
 \begin{lemma}[A1: flujo a escala finita -- Demostración completa]
 Para $\Phi\in\mathcal S(\Bbb A_\Bbb Q)$ factorizable, el flujo $u\mapsto \Phi(u\cdot)$
 es localmente integrable con energía finita. En particular, A1 es consecuencia del
@@ -57,38 +56,6 @@
 \end{proof}
 
 \begin{lemma}[A4: regularidad espectral -- Demostración completa]
-Sea $K_s$ un núcleo suave adélico que define operadores de traza en una banda vertical.
-La continuidad en traza y el resultado de Birman--Solomyak implican regularidad
-espectral uniforme en $s$, estableciendo A4.
-\end{lemma}
-
-\begin{proof}
-\textbf{Paso 1: Construcción del núcleo.} Definimos el núcleo integral:
-$$K_s(x,y) = \int_{\mathbb{A}_\mathbb{Q}} \Phi(x-z) \overline{\Phi(y-z)} |z|^s d^\times z$$
-donde $d^\times z = \prod_v |z_v|_v^{-1} dz_v$ es la medida multiplicativa adélica.
-
-\textbf{Paso 2: Estimaciones de Birman-Solomyak.} Por el Teorema 4.1 de \cite{BirmanSolomyak2003}, 
-el operador integral $T_s$ con núcleo $K_s$ satisface:
-$$\|T_s\|_{\text{tr}} \leq C \int_{\mathbb{A}_\mathbb{Q}} |K_s(x,x)| dx$$
-para una constante $C$ uniforme en bandas verticales $|\text{Re}(s)| \leq M$.
-
-\textbf{Paso 3: Cálculo de la traza del núcleo.} Usando la factorización adélica:
-\begin{align}
-\int_{\mathbb{A}_\mathbb{Q}} |K_s(x,x)| dx &= \int_{\mathbb{A}_\mathbb{Q}} \left|\int_{\mathbb{A}_\mathbb{Q}} |\Phi(x-z)|^2 |z|^{\text{Re}(s)} d^\times z\right| dx\\
-&\leq \|\Phi\|_{L^2}^2 \int_{\mathbb{A}_\mathbb{Q}} |z|^{\text{Re}(s)} d^\times z
-\end{align}
-
-\textbf{Paso 4: Convergencia adélica.} Por el Teorema de Tamagawa, la integral converge para $\text{Re}(s) > 1$:
-$$\int_{\mathbb{A}_\mathbb{Q}} |z|^{\text{Re}(s)} d^\times z = \zeta(s) \prod_p \left(1 - p^{-s}\right) < \infty \quad (\text{Re}(s) > 1).$$
-
-\textbf{Paso 5: Continuación analítica.} Usando las técnicas de regularización de \cite{BirmanSolomyak2003}, 
-la norma de traza se extiende analíticamente a la banda $\text{Re}(s) > 0$ con crecimiento polinomial:
-$$\|T_s\|_{\text{tr}} \leq C(1 + |s|)^\alpha$$
-para constantes $C, \alpha$ dependiendo solo de $\Phi$ y $M = \sup |\text{Re}(s)|$.
-
-Por tanto, A4 está demostrado por aplicación directa de la teoría de Birman-Solomyak.
-\end{proof}
-=======
 Trabajamos en el anillo de adeles $\mathbb{A}_\mathbb{Q}$ con la medida de Haar
 $dx$ y multiplicativa $d^{\times}x$.  Denotamos por
 $\mathcal{S}(\mathbb{A}_\mathbb{Q})$ el espacio de Schwartz--Bruhat
@@ -203,6 +170,31 @@
 \end{lemma}
 
 \begin{proof}
+\textbf{Paso 1: Construcción del núcleo.} Definimos el núcleo integral:
+$$K_s(x,y) = \int_{\mathbb{A}_\mathbb{Q}} \Phi(x-z) \overline{\Phi(y-z)} |z|^s d^\times z$$
+donde $d^\times z = \prod_v |z_v|_v^{-1} dz_v$ es la medida multiplicativa adélica.
+
+\textbf{Paso 2: Estimaciones de Birman-Solomyak.} Por el Teorema 4.1 de \cite{BirmanSolomyak2003}, 
+el operador integral $T_s$ con núcleo $K_s$ satisface:
+$$\|T_s\|_{\text{tr}} \leq C \int_{\mathbb{A}_\mathbb{Q}} |K_s(x,x)| dx$$
+para una constante $C$ uniforme en bandas verticales $|\text{Re}(s)| \leq M$.
+
+\textbf{Paso 3: Cálculo de la traza del núcleo.} Usando la factorización adélica:
+\begin{align}
+\int_{\mathbb{A}_\mathbb{Q}} |K_s(x,x)| dx &= \int_{\mathbb{A}_\mathbb{Q}} \left|\int_{\mathbb{A}_\mathbb{Q}} |\Phi(x-z)|^2 |z|^{\text{Re}(s)} d^\times z\right| dx\\
+&\leq \|\Phi\|_{L^2}^2 \int_{\mathbb{A}_\mathbb{Q}} |z|^{\text{Re}(s)} d^\times z
+\end{align}
+
+\textbf{Paso 4: Convergencia adélica.} Por el Teorema de Tamagawa, la integral converge para $\text{Re}(s) > 1$:
+$$\int_{\mathbb{A}_\mathbb{Q}} |z|^{\text{Re}(s)} d^\times z = \zeta(s) \prod_p \left(1 - p^{-s}\right) < \infty \quad (\text{Re}(s) > 1).$$
+
+\textbf{Paso 5: Continuación analítica.} Usando las técnicas de regularización de \cite{BirmanSolomyak2003}, 
+la norma de traza se extiende analíticamente a la banda $\text{Re}(s) > 0$ con crecimiento polinomial:
+$$\|T_s\|_{\text{tr}} \leq C(1 + |s|)^\alpha$$
+para constantes $C, \alpha$ dependiendo solo de $\Phi$ y $M = \sup |\text{Re}(s)|$.
+
+Por tanto, A4 está demostrado por aplicación directa de la teoría de Birman-Solomyak.
+\end{proof}
 Por Birman--Solomyak \cite{BirmanSolomyak1977} y Simon \cite{SimonTraceIdeals2005}:
 \begin{enumerate}
 \item El resolvente suavizado $R_\delta(s; A_\delta)$ es de clase de traza $\mathcal{S}_1$
@@ -218,5 +210,4 @@
 Obsérvese que ninguna de estas pruebas utiliza propiedades de $\zeta(s)$ ni su producto de Euler:
 la construcción es puramente adélica-espectral, derivando las propiedades aritméticas
 como consecuencias geométricas del flujo.
-\end{remark}
->>>>>>> 314bf731
+\end{remark}