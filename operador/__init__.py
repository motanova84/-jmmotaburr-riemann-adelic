"""
Operador H - Spectral Operators for Riemann Hypothesis

This module implements spectral operators for the Riemann Hypothesis:

1. operador_H.py: Gaussian kernel spectral operator with closed-form kernel
   - Uses analytical Gaussian kernel (no oscillatory integration)
   
2. operador_H_epsilon.py: Perturbed spectral operator H_ε with oscillatory potential
   - Implements H_ε = H₀ + λM_{Ω_{ε,R}}
   - Compares spectral measure with Riemann zeta zeros
"""

from .operador_H import (
    K_gauss,
    kernel_adelic_ultimus,
    cos_basis,
    build_R_matrix,
    spectrum_from_R,
    fourier_eigs_H,
    hermite_basis,
    K_gauss_rigorous,
    rigorous_H_construction,
    validate_convergence_bounds
)

from .operador_H_epsilon import (
    compute_oscillatory_potential,
    build_H_epsilon_operator,
    compute_spectral_measure,
    load_riemann_zeros,
    plot_spectral_comparison
)

__all__ = [
    # operador_H exports
    'K_gauss',
    'kernel_adelic_ultimus',
    'cos_basis',
    'build_R_matrix',
    'spectrum_from_R',
    'fourier_eigs_H',
<<<<<<< HEAD
    # operador_H_epsilon exports
    'compute_oscillatory_potential',
    'build_H_epsilon_operator',
    'compute_spectral_measure',
    'load_riemann_zeros',
    'plot_spectral_comparison'
=======
    'hermite_basis',
    'K_gauss_rigorous',
    'rigorous_H_construction',
    'validate_convergence_bounds'
>>>>>>> 2929e632
]<|MERGE_RESOLUTION|>--- conflicted
+++ resolved
@@ -40,17 +40,14 @@
     'build_R_matrix',
     'spectrum_from_R',
     'fourier_eigs_H',
-<<<<<<< HEAD
     # operador_H_epsilon exports
     'compute_oscillatory_potential',
     'build_H_epsilon_operator',
     'compute_spectral_measure',
     'load_riemann_zeros',
     'plot_spectral_comparison'
-=======
     'hermite_basis',
     'K_gauss_rigorous',
     'rigorous_H_construction',
     'validate_convergence_bounds'
->>>>>>> 2929e632
 ]