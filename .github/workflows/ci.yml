--- conflicted
+++ resolved
@@ -158,7 +158,6 @@
           sudo apt-get install -y llvm-14 llvm-14-dev libigraph-dev libigraph3t64
       
       - name: Install dependencies
-<<<<<<< HEAD
         run: pip install -r requirements.txt
       - name: Run validation script
         run: |
@@ -190,7 +189,6 @@
         with:
           name: validation-results
           path: data/validation_results.csv
-=======
         env:
           NUMEXPR_MAX_THREADS: 4
           NUMEXPR_NUM_THREADS: 2
@@ -208,7 +206,6 @@
         run: |
           black --check --line-length=120 .
         continue-on-error: true
->>>>>>> d861c208
 
       - name: Check import sorting (isort)
         run: |
@@ -262,7 +259,6 @@
       - name: Set up Python
         uses: actions/setup-python@v5
         with:
-<<<<<<< HEAD
           python-version: '3.10.12'
       - name: Install dependencies
         run: pip install -r requirements.txt nbconvert
@@ -277,11 +273,9 @@
       - name: Upload notebook HTML
         uses: actions/upload-artifact@v4
         if: always()
-=======
           python-version: "3.11"
       - name: Cache pip dependencies
         uses: actions/cache@v4
->>>>>>> d861c208
         with:
           path: ~/.cache/pip
           key: ${{ runner.os }}-pip-${{ hashFiles('requirements.txt') }}
