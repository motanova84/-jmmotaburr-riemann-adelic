--- conflicted
+++ resolved
@@ -1,8 +1,5 @@
-<<<<<<< HEAD
 # CI: instala dependencias, cache de pip, lint, tests, validar metadatos y ejecutar verificador
 # Este workflow corre en cada push a main y en pull requests
-=======
->>>>>>> c7cd0961
 name: CI
 # CI Simbiótico SABIO ∞³
 # Workflow extensible con validación básica (100) o completa (500)
@@ -39,7 +36,6 @@
   contents: read
 
 jobs:
-<<<<<<< HEAD
   test:
     runs-on: ubuntu-latest
     strategy:
@@ -63,7 +59,6 @@
           restore-keys: |
             ${{ runner.os }}-pip-
 
-=======
   validacion-simbolica:
     runs-on: ubuntu-latest
     env:
@@ -162,7 +157,6 @@
           sudo apt-get update
           sudo apt-get install -y llvm-14 llvm-14-dev libigraph-dev libigraph3t64
       
->>>>>>> c7cd0961
       - name: Install dependencies
         env:
           NUMEXPR_MAX_THREADS: 4
@@ -173,7 +167,6 @@
 
       - name: Run linting (flake8)
         run: |
-<<<<<<< HEAD
           flake8 . --count --select=E9,F63,F7,F82 --show-source --statistics
           flake8 . --count --max-line-length=120 --ignore=E203,W503,E501 --statistics
         continue-on-error: true
@@ -192,7 +185,6 @@
         run: |
           pytest tests/ -v --tb=short
 
-=======
           echo "🌌 Validación extendida (modo ∞³, VALIDATION_LEVEL=$VALIDATION_LEVEL)"
           pytest tests/ --maxfail=10 --disable-warnings
       
@@ -204,7 +196,6 @@
           echo "🌀 Nivel de validación: $VALIDATION_LEVEL"
           echo "━━━━━━━━━━━━━━━━━━━━━━━━━━━━━━━━━━━━━━━━━━━━━━"
   
->>>>>>> c7cd0961
   validate-metadata:
     runs-on: ubuntu-latest
     needs: test
@@ -238,7 +229,6 @@
         uses: actions/setup-python@v5
         with:
           python-version: "3.11"
-<<<<<<< HEAD
       - name: Cache pip dependencies
         uses: actions/cache@v4
         with:
@@ -246,14 +236,12 @@
           key: ${{ runner.os }}-pip-${{ hashFiles('requirements.txt') }}
           restore-keys: |
             ${{ runner.os }}-pip-
-=======
       
       - name: Install system dependencies
         run: |
           sudo apt-get update
           sudo apt-get install -y llvm-14 llvm-14-dev libigraph-dev libigraph3t64
       
->>>>>>> c7cd0961
       - name: Install dependencies
         env:
           NUMEXPR_MAX_THREADS: 4
@@ -264,11 +252,8 @@
       - name: Validate metadata JSON-LD
         run: |
           python tools/verify_metadata.py schema/metadata_example.jsonld
-<<<<<<< HEAD
-
-=======
+
   
->>>>>>> c7cd0961
   verify-conversion:
     runs-on: ubuntu-latest
     needs: test
@@ -296,7 +281,6 @@
         uses: actions/setup-python@v5
         with:
           python-version: "3.11"
-<<<<<<< HEAD
       - name: Cache pip dependencies
         uses: actions/cache@v4
         with:
@@ -304,14 +288,12 @@
           key: ${{ runner.os }}-pip-${{ hashFiles('requirements.txt') }}
           restore-keys: |
             ${{ runner.os }}-pip-
-=======
       
       - name: Install system dependencies
         run: |
           sudo apt-get update
           sudo apt-get install -y llvm-14 llvm-14-dev libigraph-dev libigraph3t64
       
->>>>>>> c7cd0961
       - name: Install dependencies
         env:
           NUMEXPR_MAX_THREADS: 4
