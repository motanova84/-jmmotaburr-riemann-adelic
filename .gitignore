# Python cache files
__pycache__/
*.py[cod]
*$py.class
*.so

# Distribution / packaging
.Python
build/
develop-eggs/
dist/
downloads/
eggs/
.eggs/
lib/
lib64/
parts/
sdist/
var/
wheels/
*.egg-info/
.installed.cfg
*.egg

# Jupyter Notebook
.ipynb_checkpoints
*.nbconvert.py

# pytest & testing
.pytest_cache/
.cache
.coverage
htmlcov/
.tox/
coverage.xml
*.cover

# Virtual environments
venv/
env/
ENV/
.venv/

# IDEs
.vscode/
.idea/
*.swp
*.swo
*~

# OS files
.DS_Store
<<<<<<< HEAD
Thumbs.db__pycache__/
=======
Thumbs.db

# Generated validation results (keep structure but not data)
data/validation_results_*.csv
data/validation_output*.csv
data/temp_*
data/*.tmp
data/validation/results/*
data/validation/certificates/*
!data/validation/results/.gitkeep
!data/validation/certificates/.gitkeep
!data/validation_results.csv

# Generated 141.7 Hz validation outputs
resultados/*.json
resultados/certificates/
!resultados/.gitkeep

# Generated HTML output  
docs/validation*.html
docs/temp_*

# Temporary and backup files
zeros/*_backup.txt
zeros/temp_*
zeros/*.tmp
zeros/*.gz
logs/*.log
logs/temp_*
logs/validation/*
logs/performance/benchmark_results_*.json
logs/performance/benchmark_results_*_report.md
!logs/validation/.gitkeep

# CI/CD artifacts
artifacts/
reports/
.pytest_cache/

# LaTeX build files (for paper directory)
paper/*.aux
paper/*.log
paper/*.out
paper/*.fdb_latexmk
paper/*.fls
paper/*.synctex.gz
paper/*.toc
paper/*.bbl
paper/*.blg
paper/*.bcf
paper/*.run.xml
paper/*.nav
paper/*.snm
paper/*.vrb

# Temporary computational files
*.tmp
*.temp
.tmp/

# Large data files (but keep sample/test data)
zeros/*_t1e10.txt
zeros/*_t1e12.txt

# IDE and editor files
.spyderproject
.spyproject
.ropeproject

# MyPy
.mypy_cache/
.dmypy.json
dmypy.json

# Node.js dependencies
node_modules/
package-lock.json
yarn.lock
pnpm-lock.yaml

# Next.js build output
.next/
out/
next-env.d.ts

# Build artifacts
dist/
build/

# Disabled workflow files
*.disabled
*.png

# Monitoring system - evidence and sensitive data
monitoring/evidence/
monitoring/alerts/*.json
!monitoring/alerts/.gitkeep
examples/__pycache__/

# SABIO ∞³ validation artifacts
sabio_validation_report.json
quantum_radio_validation_results.json
test.sabio
*.sabio.tmp

# Lean validation reports (generated during CI)
# Lean4 validation artifacts
formalization/lean/validation_report.json

# Lean4 build artifacts
.lake/
lake-packages/
*.olean
*.trace
formalization/lean/validation_report.json

# SageMath build artifacts
*.sage.py
.sage/
validation_report.json
>>>>>>> c484ad0e
<|MERGE_RESOLUTION|>--- conflicted
+++ resolved
@@ -50,9 +50,7 @@
 
 # OS files
 .DS_Store
-<<<<<<< HEAD
 Thumbs.db__pycache__/
-=======
 Thumbs.db
 
 # Generated validation results (keep structure but not data)
@@ -172,5 +170,4 @@
 # SageMath build artifacts
 *.sage.py
 .sage/
-validation_report.json
->>>>>>> c484ad0e
+validation_report.json