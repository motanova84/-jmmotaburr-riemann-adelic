--- conflicted
+++ resolved
@@ -1,7 +1,6 @@
 import Lake
 open Lake DSL
 
-<<<<<<< HEAD
 package riemannAdelic {
   -- configura opciones de compilación
   moreLeanArgs := #["-DautoImplicit=false", "-Dlinter=false"]
@@ -19,7 +18,6 @@
     "positivity",
     "RH_final"
   ]
-=======
 package riemannAdelic
 
 @[default_target]
@@ -39,11 +37,9 @@
 lean_exe «riemann-adelic-lean» where
   root := `Main
   supportInterpreter := true
->>>>>>> 81650c90
 
 -- Require mathlib4 for complete mathematical library support
 require mathlib from git
-<<<<<<< HEAD
   "https://github.com/leanprover-community/mathlib4" @ "07a2d4e5c3c9e55bb6e37bbf5132fd47d75b9ce2"
 
 require aesop from git
@@ -51,6 +47,4 @@
 
 require proofwidgets from git
   "https://github.com/leanprover-community/proofwidgets4" @ "main"
-=======
-  "https://github.com/leanprover-community/mathlib4.git" @ "master"
->>>>>>> 81650c90
+  "https://github.com/leanprover-community/mathlib4.git" @ "master"