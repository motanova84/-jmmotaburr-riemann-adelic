-- Main entry point for Riemann Adelic Lean formalization
-- Updated to include all formalization modules

-- Core axioms and lemmas
import RiemannAdelic.axioms_to_lemmas

-- Constructive D(s) definition (V5.2+)
import RiemannAdelic.schwartz_adelic
import RiemannAdelic.D_explicit

-- Operator-theoretic formulation (V5.3+)
import RiemannAdelic.RiemannOperator

-- Entire function theory
import RiemannAdelic.entire_order

-- Hadamard factorization and quotient analysis
import RiemannAdelic.Hadamard

-- Functional equation and symmetry
import RiemannAdelic.functional_eq
import RiemannAdelic.poisson_radon_symmetry

-- Archimedean factors
import RiemannAdelic.arch_factor
import RiemannAdelic.GammaTrivialExclusion

-- de Branges space theory
import RiemannAdelic.de_branges

-- Positivity and trace class operators
import RiemannAdelic.positivity
import RiemannAdelic.doi_positivity
import RiemannAdelic.KernelPositivity

-- Zero localization and uniqueness
import RiemannAdelic.zero_localization
import RiemannAdelic.uniqueness_without_xi
import RiemannAdelic.critical_line_proof

-- Critical line proof via spectral operators
import RiemannAdelic.critical_line_proof

-- Paley-Wiener and derived lengths
import RiemannAdelic.pw_two_lines
import RiemannAdelic.lengths_derived

<<<<<<< HEAD
-- Spectral RH operator with prime harmonic potential
import RiemannAdelic.spectral_rh_operator
=======
-- Spectral RH operator H_ε
import RiemannAdelic.spectral_RH_operator

-- Purge axioms modules (purge_axioms branch)
import RiemannAdelic.Hadamard
import RiemannAdelic.KernelPositivity
import RiemannAdelic.GammaTrivialExclusion
>>>>>>> 97aeda8a

def main : IO Unit := do
  IO.println "╔═══════════════════════════════════════════════════════════╗"
  IO.println "║   Riemann Hypothesis Adelic Proof - Lean 4 Formalization ║"
  IO.println "║   José Manuel Mota Burruezo (V5.2+, unconditional)       ║"
  IO.println "╚═══════════════════════════════════════════════════════════╝"
  IO.println ""
  IO.println "✓ All formalization modules loaded successfully!"
  IO.println ""
  IO.println "Modules included:"
  IO.println "  • Core axioms and lemmas"
  IO.println "  • Schwartz functions on adeles (constructive)"
  IO.println "  • Explicit D(s) construction"
  IO.println "  • Operator-theoretic formulation (Hε with oscillatory potential)"
  IO.println "  • Entire function and Hadamard theory"
  IO.println "  • Hadamard factorization and quotient analysis"
  IO.println "  • Functional equation and Poisson symmetry"
  IO.println "  • de Branges space framework"
  IO.println "  • Weil-Guinand positivity theory"
  IO.println "  • Kernel positivity (quotient module approach)"
  IO.println "  • Zero localization and uniqueness"
  IO.println "  • Critical line proof via spectral operators"
  IO.println "  • Paley-Wiener theory"
<<<<<<< HEAD
  IO.println "  • Spectral RH operator (H_ε with prime harmonic potential)"
=======
  IO.println "  • Critical line proof via spectral operators"
  IO.println "  • Spectral RH operator H_ε"
  IO.println "  • Hadamard factorization (purge_axioms branch)"
  IO.println "  • Kernel positivity (purge_axioms branch)"
  IO.println "  • Gamma trivial exclusion (purge_axioms branch)"
>>>>>>> 97aeda8a
  IO.println ""
  IO.println "Status: Constructive formalization in progress (purge_axioms branch)"
  IO.println "DOI: 10.5281/zenodo.17116291"<|MERGE_RESOLUTION|>--- conflicted
+++ resolved
@@ -45,10 +45,8 @@
 import RiemannAdelic.pw_two_lines
 import RiemannAdelic.lengths_derived
 
-<<<<<<< HEAD
 -- Spectral RH operator with prime harmonic potential
 import RiemannAdelic.spectral_rh_operator
-=======
 -- Spectral RH operator H_ε
 import RiemannAdelic.spectral_RH_operator
 
@@ -56,7 +54,6 @@
 import RiemannAdelic.Hadamard
 import RiemannAdelic.KernelPositivity
 import RiemannAdelic.GammaTrivialExclusion
->>>>>>> 97aeda8a
 
 def main : IO Unit := do
   IO.println "╔═══════════════════════════════════════════════════════════╗"
@@ -80,15 +77,12 @@
   IO.println "  • Zero localization and uniqueness"
   IO.println "  • Critical line proof via spectral operators"
   IO.println "  • Paley-Wiener theory"
-<<<<<<< HEAD
   IO.println "  • Spectral RH operator (H_ε with prime harmonic potential)"
-=======
   IO.println "  • Critical line proof via spectral operators"
   IO.println "  • Spectral RH operator H_ε"
   IO.println "  • Hadamard factorization (purge_axioms branch)"
   IO.println "  • Kernel positivity (purge_axioms branch)"
   IO.println "  • Gamma trivial exclusion (purge_axioms branch)"
->>>>>>> 97aeda8a
   IO.println ""
   IO.println "Status: Constructive formalization in progress (purge_axioms branch)"
   IO.println "DOI: 10.5281/zenodo.17116291"